// This file is part of radicle-link
// <https://github.com/radicle-dev/radicle-link>
//
// Copyright (C) 2019-2020 The Radicle Team <dev@radicle.xyz>
//
// This program is free software: you can redistribute it and/or modify
// it under the terms of the GNU General Public License version 3 or
// later as published by the Free Software Foundation.
//
// This program is distributed in the hope that it will be useful,
// but WITHOUT ANY WARRANTY; without even the implied warranty of
// MERCHANTABILITY or FITNESS FOR A PARTICULAR PURPOSE.  See the
// GNU General Public License for more details.
//
// You should have received a copy of the GNU General Public License
// along with this program. If not, see <https://www.gnu.org/licenses/>.

use std::collections::{HashMap, HashSet};

use thiserror::Error;

use crate::{
    git::{
        p2p::url::GitUrl,
        refs::Refs,
        types::{AsRefspec, Force, Reference, Refspec},
    },
    peer::PeerId,
    uri::RadUrn,
};

#[derive(Debug, Error)]
pub enum Error {
    #[error(transparent)]
    Git(#[from] git2::Error),
}

pub struct Fetcher<'a> {
    url: GitUrl,
    remote: git2::Remote<'a>,
}

impl<'a> Fetcher<'a> {
    pub fn new(repo: &'a git2::Repository, url: GitUrl) -> Result<Self, Error> {
        let mut remote = repo.remote_anonymous(&url.to_string())?;
        remote.connect(git2::Direction::Fetch)?;

        Ok(Self { url, remote })
    }

    pub fn url(&self) -> &GitUrl {
        &self.url
    }

    /// Prefetch any refs relevant for authenticating the remote repo.
    ///
    /// Only relevant for cloning: we want to verify the remote's view of the
    /// repo before attempting to fetch potentially large amounts of data.
    pub fn prefetch(&mut self) -> Result<(), Error> {
        tracing::debug!("Prefetching {}", self.url);

        let namespace = &self.url.repo;
        let remote_peer = self.url.remote_peer;

        let remote_id = Reference::rad_id(namespace.clone());
        let remote_self = Reference::rad_self(namespace.clone(), None);
        let remote_certifiers = Reference::rad_ids_glob(namespace.clone());

        // `refs/namespaces/<namespace>/refs/rad/id \
        // :refs/namespaces/<namespace>/refs/remotes/<remote_peer>/rad/id`
        //
        // `refs/namespaces/<namespace>/refs/rad/self \
        // :refs/namespaces/<namespace>/refs/remotes/<remote_peer>/rad/self`
        //
        // `refs/namespaces/<namespace>/refs/rad/ids/* \
        // :refs/namespaces/<namespace>/refs/remotes/<remote_peer>/rad/ids/*`
        let refspecs = [
            remote_id
<<<<<<< HEAD
                .set_remote(remote_peer.clone())
                .refspec(remote_id, Force::False)
                .boxed(),
            remote_self
                .set_remote(remote_peer.clone())
                .refspec(remote_self, Force::False)
                .boxed(),
            remote_certifiers
                .set_remote(remote_peer.clone())
=======
                .set_remote(remote_peer)
                .refspec(remote_id, Force::False)
                .boxed(),
            remote_self
                .set_remote(remote_peer)
                .refspec(remote_self, Force::False)
                .boxed(),
            remote_certifiers
                .set_remote(remote_peer)
>>>>>>> 9639d9e4
                .refspec(remote_certifiers, Force::False)
                .boxed(),
        ]
        .iter()
        .map(|spec| spec.as_refspec())
        .collect::<Vec<String>>();

        tracing::trace!(repo.clone.refspecs = ?refspecs);
        {
            let mut fetch_options = self.fetch_options();
            self.remote
                .fetch(&refspecs, Some(&mut fetch_options), None)?;
        }

        Ok(())
    }

    /// Fetch remote heads according to the remote's signed `rad/signed_refs`
    /// branch.
    ///
    /// Proceeds in three stages:
    ///
    /// 1. fetch the remote's view of `rad/signed_refs`
    /// 2. compare the signed refs against the advertised ones
    /// 3. fetch advertised refs ⋂ signed refs
    pub fn fetch<F, G, E>(
        &mut self,
        transitively_tracked: HashSet<PeerId>,
        rad_signed_refs_of: F,
        certifiers_of: G,
    ) -> Result<(), E>
    where
        F: Fn(PeerId) -> Result<Refs, E>,
        G: Fn(PeerId) -> Result<HashSet<RadUrn>, E>,
        E: From<git2::Error>,
    {
        let namespace = &self.url.repo;
        let remote_peer = self.url.remote_peer;

        let mut fetch_opts = self.fetch_options();

        // Fetch `rad/signed_refs` first
        {
            let refspecs = Refspec::rad_signed_refs(
                self.url.repo.clone(),
                remote_peer,
                transitively_tracked.clone().into_iter(),
            )
            .map(|spec| spec.as_refspec())
            .collect::<Vec<String>>();

            tracing::debug!(refspecs = ?refspecs, "Fetching rad/refs");

            self.remote.fetch(&refspecs, Some(&mut fetch_opts), None)?;
        }

        // Calculate the fetch heads based on the signed `rad/refs` -- any
        // advertised ref which doesn't match the signed value is simply
        // skipped. Note that we're currently limited by libgit2 managing the
        // refs advertisement (and lack of protocol v2 support): with a tad bit
        // more control over the fetch procedure, we could attempt to fetch the
        // refs exactly at the signed oids.
        {
            let remote_heads: HashMap<String, git2::Oid> = self
                .remote
                .list()?
                .iter()
                .map(|rhead| (rhead.name().to_owned(), rhead.oid()))
                .collect();

            let refspecs = Refspec::fetch_heads(
                namespace.clone(),
                remote_heads,
                transitively_tracked.into_iter(),
                remote_peer,
                rad_signed_refs_of,
                certifiers_of,
            )?
            .map(|spec| spec.as_refspec())
            .collect::<Vec<String>>();

            tracing::debug!(refspecs = ?refspecs, "Fetching refs/heads");
            self.remote.fetch(&refspecs, Some(&mut fetch_opts), None)?;
        }

        Ok(())
    }

    // TODO: allow users to supply callbacks
    fn fetch_options(&self) -> git2::FetchOptions<'a> {
        let mut cbs = git2::RemoteCallbacks::new();
        cbs.transfer_progress(|prog| {
            tracing::trace!("Fetch: received {} bytes", prog.received_bytes());
            true
        })
        .update_tips(|name, old, new| {
            tracing::debug!("Fetch: updating tip {}: {} -> {}", name, old, new);
            true
        });

        let mut fos = git2::FetchOptions::new();
        fos.prune(git2::FetchPrune::Off)
            .update_fetchhead(false)
            .download_tags(git2::AutotagOption::None)
            .remote_callbacks(cbs);

        fos
    }
}<|MERGE_RESOLUTION|>--- conflicted
+++ resolved
@@ -76,17 +76,6 @@
         // :refs/namespaces/<namespace>/refs/remotes/<remote_peer>/rad/ids/*`
         let refspecs = [
             remote_id
-<<<<<<< HEAD
-                .set_remote(remote_peer.clone())
-                .refspec(remote_id, Force::False)
-                .boxed(),
-            remote_self
-                .set_remote(remote_peer.clone())
-                .refspec(remote_self, Force::False)
-                .boxed(),
-            remote_certifiers
-                .set_remote(remote_peer.clone())
-=======
                 .set_remote(remote_peer)
                 .refspec(remote_id, Force::False)
                 .boxed(),
@@ -96,7 +85,6 @@
                 .boxed(),
             remote_certifiers
                 .set_remote(remote_peer)
->>>>>>> 9639d9e4
                 .refspec(remote_certifiers, Force::False)
                 .boxed(),
         ]
