--- conflicted
+++ resolved
@@ -26,7 +26,6 @@
 //! [`git-daemon`]: https://git-scm.com/docs/git-daemon
 
 use std::{
-    convert::TryFrom,
     io,
     path::{Path, PathBuf},
     process::Stdio,
@@ -37,16 +36,12 @@
     io::{AsyncBufReadExt, AsyncRead, AsyncWrite, AsyncWriteExt, BufReader},
 };
 use git2::transport::Service;
-use radicle_git_ext::{into_io_err, References, UPLOAD_PACK_HEADER};
+use radicle_git_ext::{into_io_err, RefLike, References, UPLOAD_PACK_HEADER};
 use tokio::process::{self, Command};
 use tokio_util::compat::{Tokio02AsyncReadCompatExt, Tokio02AsyncWriteCompatExt};
 
 use crate::{
     git::{
-<<<<<<< HEAD
-        ext::{self, into_io_err, References, UPLOAD_PACK_HEADER},
-=======
->>>>>>> 4def4880
         header::{self, Header},
         types::namespace::AsNamespace,
     },
@@ -124,17 +119,14 @@
     where
         N: AsNamespace + Clone,
     {
-        let namespace: ext::RefLike = namespace.into();
+        let namespace: RefLike = namespace.into();
 
         let mut git = Command::new("git");
         git.args(&["-c", "uploadpack.hiderefs=refs/"])
             .arg("-c")
             .arg(format!(
                 "uploadpack.hiderefs=!{}",
-                ext::RefLike::try_from("refs/namespaces")
-                    .unwrap()
-                    .join(&namespace)
-                    .as_str()
+                reflike!("refs/namespaces").join(&namespace).as_str()
             ));
 
         // FIXME: we should probably keep one git2::Repository around, but
