--- conflicted
+++ resolved
@@ -315,16 +315,6 @@
     }
 
     pub fn choose_passive_to_promote(&mut self) -> Vec<PeerInfo<Addr>> {
-<<<<<<< HEAD
-        let n = self.params.max_active - self.num_active();
-        tracing::warn!(
-            max_active = self.params.max_active,
-            num_active = self.num_active(),
-            num_passive = self.num_passive(),
-            amount = n,
-            "choose passive to promote"
-        );
-=======
         assert!(
             self.params.max_active >= self.num_active(),
             "number of active peers is larger than the configured max"
@@ -334,7 +324,13 @@
             .max_active
             .checked_sub(self.num_active())
             .unwrap_or(1);
->>>>>>> ca2a38d7
+        tracing::warn!(
+            max_active = self.params.max_active,
+            num_active = self.num_active(),
+            num_passive = self.num_passive(),
+            amount = n,
+            "choose passive to promote"
+        );
         self.view.passive_info().choose_multiple(&mut self.rng, n)
     }
 
