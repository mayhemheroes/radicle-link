--- conflicted
+++ resolved
@@ -86,22 +86,13 @@
                 // This is mostly to keep passive connections from being collected. Note
                 // that we're not checking actual liveness, nor interfering with the
                 // membership protocol.
-<<<<<<< HEAD
-                tracing::debug!("initiate tickle");
-=======
                 tracing::debug!("initiating tickle");
->>>>>>> 70d65ce4
                 for peer in state.membership.known() {
                     if let Some(conn) = state.endpoint.get_connection(peer) {
                         conn.tickle();
                     }
                 }
 
-<<<<<<< HEAD
-                // FIXME(xla): This indicates that while tickling is a periodic task this method
-                // should be reworked to not have this crutch where it piggybacks on the
-                // tick-tock.
-=======
                 // There are no tocks to evaluate for this case, there is opportunity to improve
                 // this part as sugested in [comment]:
                 //
@@ -111,7 +102,6 @@
                 // tocks, and another one feeds them to the tock-evaluator.
                 //
                 // [comment]: https://github.com/radicle-dev/radicle-link/pull/615#discussion_r614402283
->>>>>>> 70d65ce4
                 stream::iter(vec![])
             },
         })
