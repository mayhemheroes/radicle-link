--- conflicted
+++ resolved
@@ -67,10 +67,6 @@
     }
 
     struct FilterInner {
-<<<<<<< HEAD
-        elements: usize,
-        filter: Xor,
-=======
         filter: Xor,
         elements: usize,
     }
@@ -79,7 +75,6 @@
         fn from((filter, elements): (Xor, usize)) -> Self {
             Self { filter, elements }
         }
->>>>>>> e9914172
     }
 
     impl Filter {
@@ -88,12 +83,7 @@
             F: Fn(Event) + Send + 'static,
         {
             let inner = {
-<<<<<<< HEAD
-                let inner = identities::any::xor_filter(&storage)
-                    .map(|(filter, elements)| FilterInner { elements, filter })?;
-=======
                 let inner = identities::any::xor_filter(&storage).map(FilterInner::from)?;
->>>>>>> e9914172
                 Arc::new(RwLock::new(inner))
             };
 
@@ -119,13 +109,10 @@
             self.inner.read().elements
         }
 
-<<<<<<< HEAD
-=======
         pub fn is_empty(&self) -> bool {
             self.len() == 0
         }
 
->>>>>>> e9914172
         pub fn stats(&self) -> Stats {
             let inner = self.inner.read();
             Stats {
@@ -201,29 +188,18 @@
             bob.thread().unpark()
         }
 
-<<<<<<< HEAD
-        shutdown.store(true, Release);
-        bob.thread().unpark();
-        bob.join().ok();
-=======
         tracing::trace!("shutdown..");
         shutdown.store(true, Release);
         bob.thread().unpark();
         tracing::trace!("rebuild thread unparked");
         bob.join().ok();
         tracing::trace!("shutdown complete");
->>>>>>> e9914172
     }
 
     fn build_filter(
         storage: &storage::Storage,
     ) -> Result<(FilterInner, Duration), xor::BuildError<identities::Error>> {
         let start = Instant::now();
-<<<<<<< HEAD
-        identities::any::xor_filter(&storage)
-            .map(|(filter, elements)| (FilterInner { filter, elements }, start.elapsed()))
-=======
         identities::any::xor_filter(&storage).map(|res| (FilterInner::from(res), start.elapsed()))
->>>>>>> e9914172
     }
 }