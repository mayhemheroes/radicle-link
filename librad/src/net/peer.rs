--- conflicted
+++ resolved
@@ -244,7 +244,6 @@
         self.phone.subscribe()
     }
 
-<<<<<<< HEAD
     pub async fn retrying<A, B, E, F>(
         &self,
         builder: B,
@@ -265,10 +264,6 @@
         .await
     }
 
-=======
-    /// Borrow a [`git::storage::Storage`] from the pool, and run a blocking
-    /// computation on it.
->>>>>>> 70d65ce4
     pub async fn using_storage<F, A>(&self, blocking: F) -> Result<A, StorageError>
     where
         F: FnOnce(&git::storage::Storage) -> A + Send + 'static,
