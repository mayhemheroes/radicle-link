// This file is part of radicle-link
// <https://github.com/radicle-dev/radicle-link>
//
// Copyright (C) 2019-2020 The Radicle Team <dev@radicle.xyz>
//
// This program is free software: you can redistribute it and/or modify
// it under the terms of the GNU General Public License version 3 or
// later as published by the Free Software Foundation.
//
// This program is distributed in the hope that it will be useful,
// but WITHOUT ANY WARRANTY; without even the implied warranty of
// MERCHANTABILITY or FITNESS FOR A PARTICULAR PURPOSE.  See the
// GNU General Public License for more details.
//
// You should have received a copy of the GNU General Public License
// along with this program. If not, see <https://www.gnu.org/licenses/>.

#![feature(async_closure)]

use std::{convert::TryFrom, marker::PhantomData, time::Duration};

use futures::{future, stream::StreamExt};
use tempfile::tempdir;
use tokio::task::block_in_place;

use librad::{
    git::{
        ext,
<<<<<<< HEAD
        local::url::LocalUrl,
=======
        local::{self, transport::LocalTransportFactory, url::LocalUrl},
>>>>>>> c0f4694b
        storage,
        types::{remote::Remote, FlatRef, Force, NamespacedRef},
    },
    meta::{entity::Signatory, project::ProjectInfo},
    net::peer::{FetchInfo, Gossip, PeerEvent, Rev},
    signer::SomeSigner,
    uri::{self, RadUrn},
};

use librad_test::{
    git::initial_commit,
    logging,
    rad::{
        entity::{Alice, Radicle},
        testnet,
    },
};

#[tokio::test]
async fn can_clone() {
    logging::init();

    const NUM_PEERS: usize = 2;

    let peers = testnet::setup(NUM_PEERS).await.unwrap();
    testnet::run_on_testnet(peers, NUM_PEERS, async move |mut apis| {
        let (peer1, peer1_key) = apis.pop().unwrap();
        let (peer2, _) = apis.pop().unwrap();

        let mut alice = Alice::new(peer1_key.public());
        let mut radicle = Radicle::new(&alice);
        {
            let resolves_to_alice = alice.clone();
            alice
                .sign(&peer1_key, &Signatory::OwnedKey, &resolves_to_alice)
                .unwrap();
            radicle
                .sign(
                    &peer1_key,
                    &Signatory::User(alice.urn()),
                    &resolves_to_alice,
                )
                .unwrap();
        }

        let radicle_urn = radicle.urn();

        peer1
            .with_storage(move |storage| {
                storage.create_repo(&alice).unwrap();
                storage.create_repo(&radicle).unwrap();
            })
            .await
            .unwrap();
        peer2
            .with_storage(move |storage| {
                storage
                    .clone_repo::<ProjectInfo, _>(
                        radicle_urn.clone().into_rad_url(peer1.peer_id()),
                        None,
                    )
                    .unwrap();
                // sanity check
                storage.open_repo(radicle_urn).unwrap();
            })
            .await
            .unwrap();
    })
    .await;
}

#[tokio::test]
async fn can_clone_disconnected() {
    logging::init();

    const NUM_PEERS: usize = 2;

    let peers = testnet::setup_disconnected(NUM_PEERS).await.unwrap();
    testnet::run_on_testnet(peers, 0, async move |mut apis| {
        let (peer1, peer1_key) = apis.pop().unwrap();
        let (peer2, _) = apis.pop().unwrap();

        let mut alice = Alice::new(peer1_key.public());
        let mut radicle = Radicle::new(&alice);
        {
            let resolves_to_alice = alice.clone();
            alice
                .sign(&peer1_key, &Signatory::OwnedKey, &resolves_to_alice)
                .unwrap();
            radicle
                .sign(
                    &peer1_key,
                    &Signatory::User(alice.urn()),
                    &resolves_to_alice,
                )
                .unwrap();
        }

        let radicle_urn = radicle.urn();

        peer1
            .with_storage(move |storage| {
                storage.create_repo(&alice).unwrap();
                storage.create_repo(&radicle).unwrap();
            })
            .await
            .unwrap();
        peer2
            .with_storage(move |storage| {
                storage
                    .clone_repo::<ProjectInfo, _>(
                        radicle_urn.clone().into_rad_url(peer1.peer_id()),
                        Some(peer1.listen_addr()),
                    )
                    .unwrap();
                // sanity check
                storage.open_repo(radicle_urn).unwrap();
            })
            .await
            .unwrap();
    })
    .await;
}

#[tokio::test(core_threads = 2)]
async fn fetches_on_gossip_notify() {
    logging::init();

    const NUM_PEERS: usize = 2;

    let peers = testnet::setup(NUM_PEERS).await.unwrap();
    testnet::run_on_testnet(peers, NUM_PEERS, async move |mut apis| {
        let (peer1, peer1_key) = apis.pop().unwrap();
        let (peer2, _) = apis.pop().unwrap();

        let mut alice = Alice::new(peer1_key.public());
        let mut radicle = Radicle::new(&alice);
        {
            let resolves_to_alice = alice.clone();
            alice
                .sign(&peer1_key, &Signatory::OwnedKey, &resolves_to_alice)
                .unwrap();
            radicle
                .sign(
                    &peer1_key,
                    &Signatory::User(alice.urn()),
                    &resolves_to_alice,
                )
                .unwrap();
        }

        let peer2_events = peer2.subscribe().await;
        let urn = radicle.urn();
        let alice_name = alice.name();

        // Create project on peer1, and clone from peer2
        {
            let alice = alice.clone();
            let radicle = radicle.clone();
            peer1
                .with_storage(move |storage| {
                    storage.create_repo(&alice).unwrap();
                    storage.create_repo(&radicle).unwrap();
                })
                .await
                .unwrap();
        }

        {
            let radicle_at_peer1 = radicle.urn().into_rad_url(peer1.peer_id());
            peer2
                .with_storage(move |storage| {
                    storage
                        .clone_repo::<ProjectInfo, _>(radicle_at_peer1, None)
                        .unwrap();
                })
                .await
                .unwrap();
        }

        // Check out a working copy on peer1, add a commit, and push it
        let commit_id = block_in_place(|| {
            librad::git::local::transport::register();
            let transport_results = LocalTransportFactory::configure(local::transport::Settings {
                paths: peer1.paths().clone(),
                signer: SomeSigner { signer: peer1_key }.into(),
            });

            let tmp = tempdir().unwrap();
            let repo = git2::Repository::init(tmp.path()).unwrap();

            let mut remote_callbacks = git2::RemoteCallbacks::new();
            remote_callbacks.push_update_reference(|refname, maybe_error| match maybe_error {
                None => {
                    let rev = repo.find_reference(refname)?.target().unwrap();

                    futures::executor::block_on(peer1.protocol().announce(Gossip {
                        origin: Some(peer1.peer_id()),
                        urn: RadUrn {
                            path: uri::Path::parse(refname).unwrap(),
                            ..radicle.urn()
                        },
                        rev: Some(Rev::Git(rev)),
                    }));

                    Ok(())
                },

                Some(err) => Err(git2::Error::from_str(&format!(
                    "Remote rejected {}: {}",
                    refname, err
                ))),
            });

            let url = LocalUrl::from_urn(urn.clone(), peer1.peer_id());

            let heads = NamespacedRef::heads(urn.clone().id, Some(peer1.peer_id()));
            let remotes = FlatRef::heads(
                PhantomData,
                ext::RefLike::try_from(format!("{}@{}", alice_name, peer1.peer_id())).unwrap(),
            );

            let remote = Remote::rad_remote(url, Some(remotes.refspec(heads, Force::True).boxed()));

            let oid =
                initial_commit(&repo, remote, "refs/heads/master", Some(remote_callbacks)).unwrap();
            assert!(transport_results.wait(Duration::from_secs(3)).is_some());

            oid
        });

        // Wait for peer2 to receive the gossip announcement
        {
            let peer1_id = peer1.peer_id();
            tokio::time::timeout(
                Duration::from_secs(5),
                peer2_events
                    .filter(|event| match event {
                        PeerEvent::GossipFetch(FetchInfo { provider, .. }) => {
                            future::ready(*provider == peer1_id)
                        },
                    })
                    .map(|_| ())
                    .next(),
            )
            .await
            .unwrap();
        }

        // Check that peer2 has fetched the update
        let peer2_has_commit = peer2
            .with_storage(move |storage| {
                storage.has_commit(
                    &RadUrn {
                        path: uri::Path::parse(format!(
                            "refs/remotes/{}/heads/master",
                            peer1.peer_id()
                        ))
                        .unwrap(),
                        ..radicle.urn()
                    },
                    commit_id,
                )
            })
            .await
            .unwrap()
            .unwrap();
        assert!(peer2_has_commit);
    })
    .await;
}

#[tokio::test]
async fn all_metadata_returns_only_local_projects() {
    logging::init();

    const NUM_PEERS: usize = 3;

    let peers = testnet::setup(NUM_PEERS).await.unwrap();
    testnet::run_on_testnet(peers, NUM_PEERS, async move |mut apis| {
        let (peer1, peer1_key) = apis.pop().unwrap();
        let (peer2, _) = apis.pop().unwrap();
        let (peer3, _) = apis.pop().unwrap();

        let mut alice = Alice::new(peer1_key.public());
        let mut radicle = Radicle::new(&alice);
        {
            let resolves_to_alice = alice.clone();
            alice
                .sign(&peer1_key, &Signatory::OwnedKey, &resolves_to_alice)
                .unwrap();
            radicle
                .sign(
                    &peer1_key,
                    &Signatory::User(alice.urn()),
                    &resolves_to_alice,
                )
                .unwrap();
        }

        let radicle_at_peer1 = radicle.urn().into_rad_url(peer1.peer_id());
        let radicle_at_peer2 = radicle.urn().into_rad_url(peer2.peer_id());

        peer1
            .with_storage(move |storage| {
                storage.create_repo(&alice).unwrap();
                storage.create_repo(&radicle).unwrap();
            })
            .await
            .unwrap();
        peer2
            .with_storage(move |storage| {
                storage
                    .clone_repo::<ProjectInfo, _>(radicle_at_peer1, None)
                    .unwrap();
            })
            .await
            .unwrap();
        let all_metadata_acc_to_peer3 = peer3
            .with_storage(move |storage| {
                storage.clone_repo::<ProjectInfo, _>(radicle_at_peer2, None)?;
                Ok::<_, storage::Error>(storage.all_metadata()?.collect::<Vec<_>>())
            })
            .await
            .unwrap()
            .unwrap();
        assert_eq!(1, all_metadata_acc_to_peer3.len());
    })
    .await;
}

/// Given that a) a peer 1 holds a given URN and b) that same peer is a seed of
/// a peer 2, verify that requesting peer 2 for providers for said URN returns
/// peer 1.
///
/// Following that, verify that cloning from the returned PeerId means we have
/// the URN in our monorepo.
#[tokio::test]
async fn ask_and_clone() {
    logging::init();
    const NUM_PEERS: usize = 2;
    let peers = testnet::setup(NUM_PEERS).await.unwrap();

    testnet::run_on_testnet(peers, NUM_PEERS, async move |mut apis| {
        let (peer1, peer1_key) = apis.pop().unwrap();
        let mut alice = Alice::new(peer1_key.public());
        let mut radicle = Radicle::new(&alice);

        {
            let resolves_to_alice = alice.clone();
            alice
                .sign(&peer1_key, &Signatory::OwnedKey, &resolves_to_alice)
                .unwrap();
            radicle
                .sign(
                    &peer1_key,
                    &Signatory::User(alice.urn()),
                    &resolves_to_alice,
                )
                .unwrap();
        }

        let repo_urn = peer1
            .with_storage(move |storage| {
                storage.create_repo(&alice).unwrap();
                storage.create_repo(&radicle).unwrap().urn
            })
            .await
            .unwrap();

        let (peer2, _) = apis.pop().unwrap();
        let res = peer2
            .providers(repo_urn.clone(), Duration::from_secs(5))
            .await
            .next()
            .await;

        let peer_id = match res {
            Some(peer_info) => peer_info.peer_id,
            None => panic!("Expected to have obtained peer1 but got None instead"),
        };

        let peer2_has_urn = {
            let repo_urn = repo_urn.clone();
            peer2
                .with_storage(move |storage| storage.has_urn(&repo_urn))
                .await
                .unwrap()
                .unwrap()
        };
        assert_eq!(
            false, peer2_has_urn,
            "expected peer2 to not have URN {} yet",
            repo_urn
        );

        {
            let url = repo_urn.clone().into_rad_url(peer_id);
            peer2
                .with_storage(move |storage| {
                    storage.clone_repo::<ProjectInfo, _>(url, None).unwrap();
                })
                .await
                .unwrap();
        }

        let peer2_has_urn = {
            let repo_urn = repo_urn.clone();
            peer2
                .with_storage(move |storage| storage.has_urn(&repo_urn))
                .await
                .unwrap()
                .unwrap()
        };
        assert_eq!(
            true, peer2_has_urn,
            "expected peer2 to have URN {}",
            repo_urn
        )
    })
    .await;
}

#[tokio::test(core_threads = 2)]
async fn menage_a_troi() {
    logging::init();

    const NUM_PEERS: usize = 3;

    let peers = testnet::setup(NUM_PEERS).await.unwrap();
    testnet::run_on_testnet(peers, NUM_PEERS, async move |mut apis| {
        let (peer1, peer1_key) = apis.pop().unwrap();
        let peer1_id = peer1.peer_id();
        let peer1_addr = peer1.listen_addr();

        let (peer2, _) = apis.pop().unwrap();
        let peer2_id = peer2.peer_id();
        let peer2_addr = peer2.listen_addr();

        let (peer3, _) = apis.pop().unwrap();

        let mut alice = Alice::new(peer1_key.public());
        let mut radicle = Radicle::new(&alice);
        {
            let resolves_to_alice = alice.clone();
            alice
                .sign(&peer1_key, &Signatory::OwnedKey, &resolves_to_alice)
                .unwrap();
            radicle
                .sign(
                    &peer1_key,
                    &Signatory::User(alice.urn()),
                    &resolves_to_alice,
                )
                .unwrap();
        }

        let urn = radicle.urn();
        let default_branch = radicle.default_branch().to_string();
        let alice_name = alice.name().to_string();

        peer1
            .with_storage(move |storage| {
                storage.create_repo(&alice).unwrap();
                storage.create_repo(&radicle).unwrap();
            })
            .await
            .unwrap();

        let tmp = tempfile::tempdir().unwrap();
        block_in_place(|| {
            librad::git::local::transport::register();
            let transport_results = LocalTransportFactory::configure(local::transport::Settings {
                paths: peer1.paths().clone(),
                signer: SomeSigner { signer: peer1_key }.into(),
            });

            // Perform commit and push to working copy on peer1
            let repo = git2::Repository::init(tmp.path().join("peer1")).unwrap();
            let url = LocalUrl::from_urn(urn.clone(), peer1_id);

            let heads = NamespacedRef::heads(urn.clone().id, Some(peer1_id));
            let remotes = FlatRef::heads(
                PhantomData,
                ext::RefLike::try_from(format!("{}@{}", alice_name, peer1_id)).unwrap(),
            );

            let remote = Remote::rad_remote(url, Some(remotes.refspec(heads, Force::True).boxed()));

            initial_commit(
                &repo,
                remote,
                &format!("refs/heads/{}", default_branch),
                None,
            )
            .unwrap();
            assert!(transport_results.wait(Duration::from_secs(3)).is_some());
        });

        let head = NamespacedRef::head(
            urn.clone().id,
            peer1_id,
            ext::RefLike::try_from(default_branch.as_str()).unwrap(),
        );
        let peer2_has_ref = {
            let head = head.clone();
            let url = urn.clone().into_rad_url(peer1_id);
            peer2
                .with_storage(move |storage| {
                    storage
                        .clone_repo::<ProjectInfo, _>(url, Some(peer1_addr))
                        .unwrap();
                    storage.has_ref(&head).unwrap()
                })
                .await
                .unwrap()
        };
        let peer3_has_ref = {
            let head = head.clone();
            let url = urn.clone().into_rad_url(peer2_id);
            peer3
                .with_storage(move |storage| {
                    storage
                        .clone_repo::<ProjectInfo, _>(url, Some(peer2_addr))
                        .unwrap();
                    storage.has_ref(&head).unwrap()
                })
                .await
                .unwrap()
        };

        assert!(peer2_has_ref, format!("peer 2 missing ref '{}'", head));
        assert!(peer3_has_ref, format!("peer 3 missing ref '{}'", head));
    })
    .await;
}<|MERGE_RESOLUTION|>--- conflicted
+++ resolved
@@ -26,11 +26,7 @@
 use librad::{
     git::{
         ext,
-<<<<<<< HEAD
-        local::url::LocalUrl,
-=======
         local::{self, transport::LocalTransportFactory, url::LocalUrl},
->>>>>>> c0f4694b
         storage,
         types::{remote::Remote, FlatRef, Force, NamespacedRef},
     },
