// Copyright © 2019-2020 The Radicle Foundation <hello@radicle.foundation>
//
// This file is part of radicle-link, distributed under the GPLv3 with Radicle
// Linking Exception. For full terms see the included LICENSE file.

#![allow(clippy::single_match)]
#[macro_use]
extern crate async_trait;

pub mod event;
pub mod handle;
pub mod project;
pub mod signer;

use std::{collections::HashSet, net::SocketAddr, path::PathBuf, time::Duration};

use futures::{channel::mpsc as chan, select, sink::SinkExt as _, stream::StreamExt as _};
use thiserror::Error;

use librad::{
    git::{
        identities::{self, Urn},
        replication,
        tracking,
    },
    net::{
        discovery::{self, Discovery as _},
        peer::{self, Peer, ProtocolEvent},
        protocol::{self, PeerInfo},
        Network,
    },
    paths,
<<<<<<< HEAD
    PeerId,
=======
    peer::PeerId,
    profile,
>>>>>>> 3e7bc8fe
};

pub use crate::{
    event::Event,
    handle::{NodeError, NodeHandle, Request},
    project::Project,
    signer::Signer,
};

#[derive(Error, Debug)]
#[non_exhaustive]
pub enum Error {
    #[error("unable to resolve URN {0}")]
    NoSuchUrn(Urn),

    #[error(transparent)]
    Storage(#[from] peer::StorageError),

    #[error(transparent)]
    Tracking(#[from] tracking::Error),

    #[error(transparent)]
    Identities(#[from] identities::Error),

    #[error(transparent)]
    Replication(#[from] replication::Error),

    #[error(transparent)]
    Io(#[from] std::io::Error),

    #[error(transparent)]
    Node(#[from] NodeError),

    #[error(transparent)]
    Channel(#[from] chan::SendError),

    #[error(transparent)]
    Profile(#[from] profile::Error),
}

/// Seed operational mode.
#[derive(Debug)]
pub enum Mode {
    /// Track everything we see, no matter where it comes from.
    TrackEverything,
    /// Track everything from these peers, and nothing else.
    TrackPeers(HashSet<PeerId>),
    /// Track the specified URNs.
    TrackUrns(HashSet<Urn>),
}

impl Mode {
    /// Returns whether or not a given peer/URN pair should be tracked or not.
    fn is_trackable(&self, peer: &PeerId, urn: &Urn) -> bool {
        match self {
            Mode::TrackEverything => true,
            Mode::TrackUrns(ref urns) => urns.contains(urn),
            Mode::TrackPeers(ref peers) => peers.contains(peer),
        }
    }
}

/// Node configuration.
pub struct NodeConfig {
    /// Address to listen to for new connections.
    pub listen_addr: SocketAddr,
    /// Operational mode. Determines the tracking rules for this seed node.
    pub mode: Mode,
    /// Radicle root path.
    pub root: Option<PathBuf>,
    /// The radicle network to connect to.
    pub network: Network,
}

impl Default for NodeConfig {
    fn default() -> Self {
        Self {
            listen_addr: ([0, 0, 0, 0], 0).into(),
            mode: Mode::TrackEverything,
            root: None,
            network: Network::default(),
        }
    }
}

/// Seed node instance.
pub struct Node {
    /// Node configuration.
    config: NodeConfig,
    /// Peer configuration.
    peer_config: peer::Config<Signer>,
    /// Receiver end of user requests.
    requests: chan::UnboundedReceiver<Request>,
    /// Sender end of user requests.
    handle: chan::UnboundedSender<Request>,
}

impl Node {
    /// Create a new seed node.
    pub fn new(config: NodeConfig, signer: Signer) -> Result<Self, Error> {
        let (handle, requests) = chan::unbounded::<Request>();
        let paths = if let Some(root) = &config.root {
            paths::Paths::from_root(root)?
        } else {
            profile::Profile::load()?.paths().to_owned()
        };
        let peer_config = peer::Config {
            signer,
            protocol: protocol::Config {
                paths,
                listen_addr: config.listen_addr,
                membership: Default::default(),
                network: config.network,
                replication: Default::default(),
            },
            storage_pools: Default::default(),
        };

        Ok(Node {
            peer_config,
            config,
            handle,
            requests,
        })
    }

    /// Get the node's peer id.
    pub fn peer_id(&self) -> PeerId {
        PeerId::from_signer(&self.peer_config.signer)
    }

    /// Create a new handle.
    pub fn handle(&self) -> NodeHandle {
        NodeHandle::new(self.handle.clone())
    }

    /// Run the seed node. This function runs indefinitely until a fatal error
    /// occurs.
    pub async fn run(self, mut transmit: chan::Sender<Event>) -> Result<(), Error> {
        let peer = Peer::new(self.peer_config);
        let mut events = peer.subscribe().boxed().fuse();
        let mut requests = self.requests;
        let mode = &self.config.mode;

        // Spawn the background peer thread.
        tokio::spawn({
            let peer = peer.clone();
            let disco = discovery::Static::default();
            async move {
                loop {
                    match peer.bind().await {
                        Ok(bound) => {
                            if let Err(e) = bound.accept(disco.clone().discover()).await {
                                tracing::error!(err = ?e, "Accept error")
                            }
                        },
                        Err(e) => {
                            tracing::error!(err = ?e, "Bind error");
                            tokio::time::sleep(Duration::from_secs(2)).await
                        },
                    }
                }
            }
        });

        // Track already-known URNs.
        Node::initialize_tracker(mode, &peer, &mut transmit).await?;

        loop {
            select! {
                event = events.next() => {
                    match event {
                        Some(Ok(evt)) => {
                            Node::handle_event(evt, mode, &mut transmit, &peer).await?;
                        },
                        // There might be intermittent errors due to restarting.
                        // We can just ignore them.
                        Some(Err(_)) => {
                            continue;
                        },
                        // We're done when you're done.
                        None => {
                            break;
                        }
                    }
                }
                request = requests.next() => {
                    if let Some(r) = request {
                        Node::handle_request(r, &peer).await?;
                    }
                }
            }
        }

        Ok(())
    }

    /// Handle user requests.
    async fn handle_request(request: Request, api: &Peer<Signer>) -> Result<(), Error> {
        match request {
            Request::GetPeers(mut reply) => {
                let peers = api.connected_peers().await;
                reply.send(peers).await?;
            },
            Request::GetProjects(mut reply) => {
                let projs = project::get_projects(api).await?;
                reply.send(projs).await?;
            },
        }
        Ok(())
    }

    /// Handle gossip events. As soon as a peer announces something of interest,
    /// we check if we should track it.
    async fn handle_event(
        event: ProtocolEvent,
        mode: &Mode,
        transmit: &mut chan::Sender<Event>,
        api: &Peer<Signer>,
    ) -> Result<(), Error> {
        use protocol::{
            broadcast::PutResult::Uninteresting,
            event::upstream::{Endpoint, Gossip},
        };

        match event {
            ProtocolEvent::Gossip(bx) => {
                let Gossip::Put {
                    provider,
                    payload,
                    result,
                } = bx.as_ref();

                // Only if the gossip message was considered uninteresting, is
                // it interesting: we are not yet tracking the peer / URN
                if *result == Uninteresting {
                    let urn = &payload.urn;
                    let peer_id = &provider.peer_id;

                    tracing::info!("Discovered new URN {} from peer {}", urn, peer_id);

                    if mode.is_trackable(peer_id, urn) {
                        // Attempt to track, but keep going if it fails.
                        if Node::track_project(&api, urn, &provider).await.is_ok() {
                            let event = Event::project_tracked(urn.clone(), *peer_id, &api).await?;
                            transmit.send(event).await.ok();
                        }
                    }
                }
            },
            ProtocolEvent::Endpoint(e) => {
                let event = match e {
                    Endpoint::Up { listen_addrs } => Event::Listening(listen_addrs),
                    Endpoint::Down => Event::Disconnected,
                };
                transmit.send(event).await.ok();
            },
            ProtocolEvent::Membership(_) => {},
        }
        Ok(())
    }

    /// Attempt to track a project.
    async fn track_project(
        api: &Peer<Signer>,
        urn: &Urn,
        peer_info: &PeerInfo<std::net::SocketAddr>,
    ) -> Result<(), Error> {
        let peer_id = peer_info.peer_id;
        let addr_hints = peer_info.seen_addrs.iter().copied().collect::<Vec<_>>();

        let result = {
            let cfg = api.protocol_config().replication;
            let urn = urn.clone();
            api.using_storage(move |storage| {
                replication::replicate(&storage, cfg, None, urn.clone(), peer_id, addr_hints)?;
                tracking::track(&storage, &urn, peer_id)?;

                Ok::<_, Error>(())
            })
            .await?
        };

        match &result {
            Ok(()) => {
                tracing::info!("Successfully tracked project {} from peer {}", urn, peer_id);
            },
            Err(err) => {
                tracing::info!(
                    "Error tracking project {} from peer {}: {}",
                    urn,
                    peer_id,
                    err
                );
            },
        }
        result.map_err(Error::from)
    }

    /// Attempt to track initial URN list, if any.
    async fn initialize_tracker(
        mode: &Mode,
        api: &Peer<Signer>,
        transmit: &mut chan::Sender<Event>,
    ) -> Result<(), Error> {
        // Start by tracking specified projects if we need to.
        match &mode {
            Mode::TrackUrns(urns) => {
                tracing::info!("Initializing tracker with {} URNs..", urns.len());

                for urn in urns {
                    let mut peers = api.providers(urn.clone(), Duration::from_secs(30));
                    // Attempt to track until we succeed.
                    while let Some(peer) = peers.next().await {
                        if Node::track_project(&api, urn, &peer).await.is_ok() {
                            let event =
                                Event::project_tracked(urn.clone(), peer.peer_id, api).await?;
                            transmit.send(event).await.ok();

                            break;
                        }
                    }
                }
            },
            Mode::TrackPeers(peers) => {
                // Nb. We don't proactively track peers in this mode, we wait for them
                // to announce URNs instead.
                tracing::info!("Initializing tracker with {} peers..", peers.len());
            },
            Mode::TrackEverything => {
                tracing::info!("Initializing tracker to track everything..");
            },
        }
        Ok(())
    }
}<|MERGE_RESOLUTION|>--- conflicted
+++ resolved
@@ -30,12 +30,8 @@
         Network,
     },
     paths,
-<<<<<<< HEAD
-    PeerId,
-=======
     peer::PeerId,
     profile,
->>>>>>> 3e7bc8fe
 };
 
 pub use crate::{
