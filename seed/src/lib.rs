// Copyright © 2019-2020 The Radicle Foundation <hello@radicle.foundation>
//
// This file is part of radicle-link, distributed under the GPLv3 with Radicle
// Linking Exception. For full terms see the included LICENSE file.

#![allow(clippy::single_match)]
#[macro_use]
extern crate async_trait;

pub mod event;
pub mod handle;
pub mod project;
pub mod signer;

use std::{collections::HashSet, net::SocketAddr, path::PathBuf, time::Duration};

use futures::{channel::mpsc as chan, select, sink::SinkExt as _, stream::StreamExt as _};
use thiserror::Error;

use librad::{
    git::{
        identities::{self, Urn},
        replication,
        tracking,
    },
    net::{
<<<<<<< HEAD
        discovery::{self, Discovery as _},
        peer::{self, Peer, ProtocolEvent},
        protocol::{self, PeerInfo},
=======
        discovery,
        gossip,
        gossip::types::PeerInfo,
        peer::{self, Peer, PeerApi, PeerConfig},
        protocol::ProtocolEvent,
>>>>>>> 4d0b9669
        Network,
    },
    paths,
    PeerId,
};

pub use crate::{
    event::Event,
    handle::{NodeError, NodeHandle, Request},
    project::Project,
    signer::Signer,
};

#[derive(Error, Debug)]
#[non_exhaustive]
pub enum Error {
    #[error("unable to resolve URN {0}")]
    NoSuchUrn(Urn),

    #[error(transparent)]
    Storage(#[from] peer::StorageError),

    #[error(transparent)]
    Tracking(#[from] tracking::Error),

    #[error(transparent)]
    Identities(#[from] identities::Error),

    #[error(transparent)]
    Replication(#[from] replication::Error),

    #[error(transparent)]
    Io(#[from] std::io::Error),

    #[error(transparent)]
    Node(#[from] NodeError),

    #[error(transparent)]
    Channel(#[from] chan::SendError),
}

/// Seed operational mode.
#[derive(Debug)]
pub enum Mode {
    /// Track everything we see, no matter where it comes from.
    TrackEverything,
    /// Track everything from these peers, and nothing else.
    TrackPeers(HashSet<PeerId>),
    /// Track the specified URNs.
    TrackUrns(HashSet<Urn>),
}

impl Mode {
    /// Returns whether or not a given peer/URN pair should be tracked or not.
    fn is_trackable(&self, peer: &PeerId, urn: &Urn) -> bool {
        match self {
            Mode::TrackEverything => true,
            Mode::TrackUrns(ref urns) => urns.contains(urn),
            Mode::TrackPeers(ref peers) => peers.contains(peer),
        }
    }
}

/// Node configuration.
pub struct NodeConfig {
    /// Address to listen to for new connections.
    pub listen_addr: SocketAddr,
    /// Operational mode. Determines the tracking rules for this seed node.
    pub mode: Mode,
    /// Radicle root path.
    pub root: Option<PathBuf>,
    /// The radicle network to connect to.
    pub network: Network,
}

impl Default for NodeConfig {
    fn default() -> Self {
        Self {
            listen_addr: ([0, 0, 0, 0], 0).into(),
            mode: Mode::TrackEverything,
            root: None,
            network: Network::default(),
        }
    }
}

/// Seed node instance.
pub struct Node {
    /// Node configuration.
    config: NodeConfig,
    /// Peer configuration.
    peer_config: peer::Config<Signer>,
    /// Receiver end of user requests.
    requests: chan::UnboundedReceiver<Request>,
    /// Sender end of user requests.
    handle: chan::UnboundedSender<Request>,
}

impl Node {
    /// Create a new seed node.
    pub fn new(config: NodeConfig, signer: Signer) -> Result<Self, Error> {
        let (handle, requests) = chan::unbounded::<Request>();
        let paths = if let Some(root) = &config.root {
            paths::Paths::from_root(root)?
        } else {
            paths::Paths::new()?
        };
<<<<<<< HEAD
        let peer_config = peer::Config {
            signer,
            protocol: protocol::Config {
                paths,
                listen_addr: config.listen_addr,
                membership: Default::default(),
                network: config.network,
            },
            storage_pools: Default::default(),
=======
        let gossip_params = Default::default();
        let storage_config = Default::default();
        let fetch_limit = Default::default();
        let peer_config = PeerConfig {
            signer,
            paths,
            listen_addr: config.listen_addr,
            gossip_params,
            storage_config,
            fetch_limit,
            network: config.network,
>>>>>>> 4d0b9669
        };

        Ok(Node {
            peer_config,
            config,
            handle,
            requests,
        })
    }

    /// Get the node's peer id.
    pub fn peer_id(&self) -> PeerId {
        PeerId::from_signer(&self.peer_config.signer)
    }

    /// Create a new handle.
    pub fn handle(&self) -> NodeHandle {
        NodeHandle::new(self.handle.clone())
    }

    /// Run the seed node. This function runs indefinitely until a fatal error
    /// occurs.
    pub async fn run(self, mut transmit: chan::Sender<Event>) -> Result<(), Error> {
        let peer = Peer::new(self.peer_config);
        let mut events = peer.subscribe().fuse();
        let mut requests = self.requests;
        let mode = &self.config.mode;

        // Spawn the background peer thread.
        tokio::spawn({
            let peer = peer.clone();
            let disco = discovery::Static::default();
            async move {
                loop {
                    match peer.bind().await {
                        Ok(bound) => {
                            if let Err(e) = bound.accept(disco.clone().discover()).await {
                                tracing::error!(err = ?e, "Accept error")
                            }
                        },
                        Err(e) => {
                            tracing::error!(err = ?e, "Bind error");
                            tokio::time::delay_for(Duration::from_secs(2)).await
                        },
                    }
                }
            }
        });

        // Track already-known URNs.
        Node::initialize_tracker(mode, &peer, &mut transmit).await?;

        loop {
            select! {
                event = events.next() => {
                    match event {
                        Some(Ok(evt)) => {
                            Node::handle_event(evt, mode, &mut transmit, &peer).await?;
                        },
                        // There might be intermittent errors due to restarting.
                        // We can just ignore them.
                        Some(Err(_)) => {
                            continue;
                        },
                        // We're done when you're done.
                        None => {
                            break;
                        }
                    }
                }
                request = requests.next() => {
                    if let Some(r) = request {
                        Node::handle_request(r, &peer).await?;
                    }
                }
            }
        }

        Ok(())
    }

    /// Handle user requests.
    async fn handle_request(request: Request, api: &Peer<Signer>) -> Result<(), Error> {
        match request {
            Request::GetPeers(mut reply) => {
                let peers = api.connected_peers().await;
                reply.send(peers).await?;
            },
            Request::GetProjects(mut reply) => {
                let projs = project::get_projects(api).await?;
                reply.send(projs).await?;
            },
        }
        Ok(())
    }

    /// Handle gossip events. As soon as a peer announces something of interest,
    /// we check if we should track it.
    async fn handle_event(
        event: ProtocolEvent,
        mode: &Mode,
        transmit: &mut chan::Sender<Event>,
        api: &Peer<Signer>,
    ) -> Result<(), Error> {
        use protocol::{
            broadcast::PutResult::Uninteresting,
            event::upstream::{Endpoint, Gossip},
        };

        match event {
            ProtocolEvent::Gossip(bx) => {
                let Gossip::Put {
                    provider,
                    payload,
                    result,
                } = bx.as_ref();

                // Only if the gossip message was considered uninteresting, is
                // it interesting: we are not yet tracking the peer / URN
                if *result == Uninteresting {
                    let urn = &payload.urn;
                    let peer_id = &provider.peer_id;

                    tracing::info!("Discovered new URN {} from peer {}", urn, peer_id);

                    if mode.is_trackable(peer_id, urn) {
                        // Attempt to track, but keep going if it fails.
                        if Node::track_project(&api, urn, &provider).await.is_ok() {
                            let event = Event::project_tracked(urn.clone(), *peer_id, &api).await?;
                            transmit.send(event).await.ok();
                        }
                    }
                }
            },
            ProtocolEvent::Endpoint(e) => {
                let event = match e {
                    Endpoint::Up { listen_addrs } => Event::Listening(listen_addrs),
                    Endpoint::Down => Event::Disconnected,
                };
                transmit.send(event).await.ok();
            },
            ProtocolEvent::Membership(_) => {},
        }
        Ok(())
    }

    /// Attempt to track a project.
    async fn track_project(
        api: &Peer<Signer>,
        urn: &Urn,
        peer_info: &PeerInfo<std::net::SocketAddr>,
    ) -> Result<(), Error> {
        let peer_id = peer_info.peer_id;
<<<<<<< HEAD
        let addr_hints = peer_info.seen_addrs.iter().copied().collect::<Vec<_>>();

        let result = {
            let urn = urn.clone();
            api.using_storage(move |storage| {
                replication::replicate(&storage, None, urn.clone(), peer_id, addr_hints)?;
=======
        let port = peer_info.advertised_info.listen_port;
        let addr_hints = peer_info
            .seen_addrs
            .iter()
            .map(|a: &std::net::IpAddr| (*a, port).into())
            .collect::<Vec<_>>();
        let limit = api.fetch_limit();

        let result = {
            let urn = urn.clone();
            api.with_storage(move |storage| {
                replication::replicate(&storage, None, urn.clone(), peer_id, addr_hints, limit)?;
>>>>>>> 4d0b9669
                tracking::track(&storage, &urn, peer_id)?;

                Ok::<_, Error>(())
            })
            .await?
        };

        match &result {
            Ok(()) => {
                tracing::info!("Successfully tracked project {} from peer {}", urn, peer_id);
            },
            Err(err) => {
                tracing::info!(
                    "Error tracking project {} from peer {}: {}",
                    urn,
                    peer_id,
                    err
                );
            },
        }
        result.map_err(Error::from)
    }

    /// Attempt to track initial URN list, if any.
    async fn initialize_tracker(
        mode: &Mode,
        api: &Peer<Signer>,
        transmit: &mut chan::Sender<Event>,
    ) -> Result<(), Error> {
        // Start by tracking specified projects if we need to.
        match &mode {
            Mode::TrackUrns(urns) => {
                tracing::info!("Initializing tracker with {} URNs..", urns.len());

                for urn in urns {
                    let mut peers = api.providers(urn.clone(), Duration::from_secs(30));
                    // Attempt to track until we succeed.
                    while let Some(peer) = peers.next().await {
                        if Node::track_project(&api, urn, &peer).await.is_ok() {
                            let event =
                                Event::project_tracked(urn.clone(), peer.peer_id, api).await?;
                            transmit.send(event).await.ok();

                            break;
                        }
                    }
                }
            },
            Mode::TrackPeers(peers) => {
                // Nb. We don't proactively track peers in this mode, we wait for them
                // to announce URNs instead.
                tracing::info!("Initializing tracker with {} peers..", peers.len());
            },
            Mode::TrackEverything => {
                tracing::info!("Initializing tracker to track everything..");
            },
        }
        Ok(())
    }
}<|MERGE_RESOLUTION|>--- conflicted
+++ resolved
@@ -24,17 +24,9 @@
         tracking,
     },
     net::{
-<<<<<<< HEAD
         discovery::{self, Discovery as _},
         peer::{self, Peer, ProtocolEvent},
         protocol::{self, PeerInfo},
-=======
-        discovery,
-        gossip,
-        gossip::types::PeerInfo,
-        peer::{self, Peer, PeerApi, PeerConfig},
-        protocol::ProtocolEvent,
->>>>>>> 4d0b9669
         Network,
     },
     paths,
@@ -142,7 +134,6 @@
         } else {
             paths::Paths::new()?
         };
-<<<<<<< HEAD
         let peer_config = peer::Config {
             signer,
             protocol: protocol::Config {
@@ -150,21 +141,9 @@
                 listen_addr: config.listen_addr,
                 membership: Default::default(),
                 network: config.network,
+                replication: Default::default(),
             },
             storage_pools: Default::default(),
-=======
-        let gossip_params = Default::default();
-        let storage_config = Default::default();
-        let fetch_limit = Default::default();
-        let peer_config = PeerConfig {
-            signer,
-            paths,
-            listen_addr: config.listen_addr,
-            gossip_params,
-            storage_config,
-            fetch_limit,
-            network: config.network,
->>>>>>> 4d0b9669
         };
 
         Ok(Node {
@@ -318,27 +297,13 @@
         peer_info: &PeerInfo<std::net::SocketAddr>,
     ) -> Result<(), Error> {
         let peer_id = peer_info.peer_id;
-<<<<<<< HEAD
         let addr_hints = peer_info.seen_addrs.iter().copied().collect::<Vec<_>>();
 
         let result = {
+            let cfg = api.protocol_config().replication;
             let urn = urn.clone();
             api.using_storage(move |storage| {
-                replication::replicate(&storage, None, urn.clone(), peer_id, addr_hints)?;
-=======
-        let port = peer_info.advertised_info.listen_port;
-        let addr_hints = peer_info
-            .seen_addrs
-            .iter()
-            .map(|a: &std::net::IpAddr| (*a, port).into())
-            .collect::<Vec<_>>();
-        let limit = api.fetch_limit();
-
-        let result = {
-            let urn = urn.clone();
-            api.with_storage(move |storage| {
-                replication::replicate(&storage, None, urn.clone(), peer_id, addr_hints, limit)?;
->>>>>>> 4d0b9669
+                replication::replicate(&storage, cfg, None, urn.clone(), peer_id, addr_hints)?;
                 tracking::track(&storage, &urn, peer_id)?;
 
                 Ok::<_, Error>(())
